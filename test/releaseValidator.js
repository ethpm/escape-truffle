/**
 * @author              Piper Merriam  - originally written in Python for ethpm/escape
 * @js-translation.     cgewecke
 */
const helpers = require('./helpers');
const constants = helpers.constants;
const assertFailure = helpers.assertFailure;
const assertCallFailure = helpers.assertCallFailure;

const PackageDB = artifacts.require('PackageDB');
const ReleaseDB = artifacts.require('ReleaseDB');
const PackageRegistry = artifacts.require('PackageRegistry');
const ReleaseValidator = artifacts.require('ReleaseValidator');
const WhitelistAuthority = artifacts.require('WhitelistAuthority');

contract('ReleaseValidator', function(accounts){
  let packageDB;
  let releaseDB;
  let packageRegistry;
  let releaseValidator;
  let authority
  let nameHash;

  beforeEach(async() => {
    packageDB = await PackageDB.new();
    releaseDB = await ReleaseDB.new();
    packageRegistry = await PackageRegistry.new();
    releaseValidator = await ReleaseValidator.new();
    authority = await WhitelistAuthority.new();
    nameHash = await packageDB.hashName('test');

    await helpers.setPermissions(
      authority,
      packageRegistry,
      packageDB,
      releaseDB,
      releaseValidator
    );
  });

  describe('Overwriting', function(){

    async function assertNotReRelease(
      info,
      packageRegistry,
      packageDB,
      releaseDB,
      reason
    ){
      const nameHash = await packageDB.hashName(info[0])
      const versionHash = await releaseDB.hashVersion(info[1]);
      const releaseHash = await releaseDB.hashRelease(nameHash, versionHash)

      assert( await packageRegistry.packageExists(info[0]) === false );
      await packageRegistry.release(...info);
      assert( await packageRegistry.packageExists(info[0]) === true );

      let packageData = await packageRegistry.getPackageData(info[0]);
      let releaseData = await packageRegistry.getReleaseData(releaseHash);

      assert(packageData.numReleases.toNumber() === 1);
      assert(releaseData.manifestURI === uri)

      info.pop();
      info.push(otherUri);

      await assertFailure(
        packageRegistry.release(...info),
        reason
      );

      packageData = await packageRegistry.getPackageData(info[0]);
      releaseData = await packageRegistry.getReleaseData(releaseHash);

      assert(packageData.numReleases.toNumber() === 1);
      assert(releaseData.manifestURI === uri);
    };

    const uri = 'ipfs://some-ipfs-uri';
    const otherUri = 'ipfs://some-other-ipfs-uri';

    const releases = {
      zeroLengthVersion: ['test', '', uri],
      zeroLengthManifest: ['test', '1.0.0', ''],
      valid:  ['test', '0.1.0',  uri],
    };

    it('should not release with a zero length version string', async function(){
      assert( await packageRegistry.packageExists('test') === false );

      await assertFailure(
        packageRegistry.release(...releases.zeroLengthVersion),
        'invalid-release-version'
      );

      assert( await packageRegistry.packageExists('test') === false );
    });

<<<<<<< HEAD
    it('should not release with a zero length manifestURI field', async function(){
      assert( await packageRegistry.packageExists('test') === false );

      await assertFailure(
        packageRegistry.release(...releases.zeroLengthManifest),
        'invalid-manifest-uri'
=======
    it('should not re-release: 0, 1, 0,', async function(){
      await assertNotReRelease(
        releases.zeroMinor,
        packageIndex,
        packageDB,
        releaseDB,
        'version-previously-published',
      );
    });

    it('should not re-release: 0, 0, 1', async function(){
      await assertNotReRelease(
        releases.zeroPatch,
        packageIndex,
        packageDB,
        releaseDB,
        'version-previously-published',
      );
    });

    it('should not re-release: 1, 0, 0,', async function(){
      await assertNotReRelease(
        releases.major,
        packageIndex,
        packageDB,
        releaseDB,
        'version-previously-published',
      );
    });

    it('should not re-release: 1, 1, 0,', async function(){
      await assertNotReRelease(
        releases.minor,
        packageIndex,
        packageDB,
        releaseDB,
        'version-previously-published',
>>>>>>> 69b3b619
      );

<<<<<<< HEAD
      assert( await packageRegistry.packageExists('test') === false );
    })
=======
    it('should not re-release: 1, 1, 1,', async function(){
      await assertNotReRelease(
        releases.patch,
        packageIndex,
        packageDB,
        releaseDB,
        'version-previously-published',
      );
    });
>>>>>>> 69b3b619

    it('should not re-release', async function(){
      await assertNotReRelease(
        releases.valid,
        packageRegistry,
        packageDB,
        releaseDB,
        'version-previously-published',
      );
    });

    it('should not re-release a version that has been removed from the ReleaseDB', async function(){
      const info = ['test', 2, 0, 0, '', '', uri];

      const nameHash = await packageDB.hashName(info[0])
      const versionHash = await releaseDB.hashVersion(...info.slice(1, -1));
      const releaseHash = await releaseDB.hashRelease(nameHash, versionHash)

      assert( await packageIndex.releaseExists(...info.slice(0,-1)) === false );
      await packageIndex.release(...info);
      assert( await packageIndex.releaseExists(...info.slice(0,-1)) === true );

      let packageData = await packageIndex.getPackageData(info[0]);
      let releaseData = await packageIndex.getReleaseData(releaseHash);

      assert(packageData.numReleases.toNumber() === 1);
      assert(releaseData.manifestURI === uri)

      await releaseDB.removeRelease(releaseHash, 'testing');
      assert( await packageIndex.releaseExists(...info.slice(0,-1)) === false );

      await assertFailure(
        packageIndex.release(...info),
        'version-previously-published',
      );

      packageData = await packageIndex.getPackageData(info[0]);
      assert(packageData.numReleases.toNumber() === 0);
    });

  });

  describe('PackageNames', function(){
    const info = ['name', '1.0.0', 'ipfs://some-ipfs-uri'];

    const cases = {
      // Good
      aa: 'aa',
      a255: 'a'.repeat(255),
      dashes: 'contains-dashes',
      numbers: 'contains-1234567890-numbers',
      allAllowed: 'contains-abcdefghijklmnopqrstuvwxyz-1234567890-all-allowed-chars',
      // Bad
      a: 'a',
      a256: 'a'.repeat(256),
      startsDash: '-starts-with-dash',        // starts with a dash
      startsNumber: '9starts-with-number',    // starts with a number
      hasCaps: 'hasCapitals',                // capital letters.
      startsCaps: 'Starts-with-capital',     // starts with capital letters.
      underscore: 'with_underscore',         // contains an underscore
      period: 'with.period',                 // contains a period
      dollar: 'with$money-symbol',           // contains a $
      parens: 'with()parenthesis',           // contains parenthesis
    }

    async function assertReleases(packageRegistry, info){
      const name = info[0];

      assert( await packageRegistry.packageExists(name) === false);
      await packageRegistry.release(...info);
      assert( await packageRegistry.packageExists(name) === true);
    }

    async function assertDoesNotRelease(packageRegistry, info, reason){
      const name = info[0];

      assert( await packageRegistry.packageExists(name) === false);

      await assertFailure(
        packageRegistry.release(...info),
        reason
      );

      assert( await packageRegistry.packageExists(name) === false);
    }

    describe('valid', function(){
      it('aa', async function(){
        info[0] = cases.aa;
        await assertReleases(packageRegistry, info);
      })

      it('a * 255', async function(){
        info[0] = cases.a255;
        await assertReleases(packageRegistry, info);
      })

      it('contains-dashes', async function(){
        info[0] = cases.dashes;
        await assertReleases(packageRegistry, info);
      })

      it('contains-1234567890-numbers', async function(){
        info[0] = cases.numbers;
        await assertReleases(packageRegistry, info);
      });

      it('contains-abcdefghijklmnopqrstuvwxyz-1234567890-all-allowed-chars', async function(){
        info[0] = cases.allAllowed;
        await assertReleases(packageRegistry, info);
      });
    });

    describe('invalid', function(){
      it('a', async function(){
        info[0] = cases.a;
        await assertDoesNotRelease(packageRegistry, info, 'invalid-package-name');
      });

      it('a * 256', async function(){
        info[0] = cases.a256;
        await assertDoesNotRelease(packageRegistry, info, 'invalid-package-name');
      })

      it('-starts-with-dash', async function(){
        info[0] = cases.startsDash;
        await assertDoesNotRelease(packageRegistry, info, 'invalid-package-name');
      })

      it('9starts-with-number', async function(){
        info[0] = cases.startsNumber;
        await assertDoesNotRelease(packageRegistry, info, 'invalid-package-name');
      })

      it('hasCapitals', async function(){
        info[0] = cases.hasCaps;
        await assertDoesNotRelease(packageRegistry, info, 'invalid-package-name');
      })

      it('Starts-with-capital', async function(){
        info[0] = cases.startsCaps;
        await assertDoesNotRelease(packageRegistry, info, 'invalid-package-name');
      })

      it('with_underscore', async function(){
        info[0] = cases.underscore;
        await assertDoesNotRelease(packageRegistry, info, 'invalid-package-name');
      })

      it('with.period', async function(){
        info[0] = cases.period;
        await assertDoesNotRelease(packageRegistry, info, 'invalid-package-name');
      })

      it('with$money-symbol', async function(){
        info[0] = cases.dollar;
        await assertDoesNotRelease(packageRegistry, info, 'invalid-package-name');
      })

      it('with()parenthesis', async function(){
        info[0] = cases.parens;
        await assertDoesNotRelease(packageRegistry, info, 'invalid-package-name');
      })
    });
  });

  describe('ValidateRelease checks existence of DBs [ @geth ]', function(){
    it('returns false if PackageDB param is null', async function(){
      const info = ['test', '1.0.0', 'ipfs://some-ipfs-uri'];

      assert( await packageRegistry.packageExists('test') === false );

      // NB: we should be able to get the reason string out of this
      // failed call to a view fn but newer ganache (or ethereumjs-vm?)
      // handles this case by returning boolean: false.
      // Geth triggers a strange '0x' / address not found error out of web3 )
      await assertCallFailure(
        releaseValidator.validateRelease(
          helpers.zeroAddress,
          releaseDB.address,
          accounts[0],
          info[0],
          info[1],
          info[2],
          {from: accounts[3]}
        ),
        false
      );
    });

    it('returns false if ReleaseDB is null', async function(){
      const info = ['test', '1.0.0', 'ipfs://some-ipfs-uri'];

      assert( await packageRegistry.packageExists('test') === false );

      // NB: we should be able to get the reason string out of this
      // failed call to a view fn but newer ganache (or ethereumjs-vm?)
      // handles this case by returning boolean: false.
      // Geth triggers a strange '0x' / address not found error out of web3 )
      await assertCallFailure(
        releaseValidator.validateRelease(
          packageDB.address,
          helpers.zeroAddress,
          accounts[0],
          info[0],
          info[1],
          info[2]
        ),
        false
      );
    });
  });

  describe('Ownership', function(){
    it('only releases for the package owner', async function(){
      const newOwner = accounts[1];
      const nonOwner = accounts[2];

      const infoA = ['test', '1.0.0', 'ipfs://some-ipfs-uri'];
      const infoB = ['test', '1.1.0', 'ipfs://some-ipfs-uri'];

      assert( await packageRegistry.releaseExists(infoA[0], infoA[1]) === false );
      await packageRegistry.release(...infoA);
      assert( await packageRegistry.releaseExists(infoA[0], infoA[1]) === true );

      await packageRegistry.transferPackageOwner('test', newOwner);
      const data = await packageRegistry.getPackageData('test');
      assert(data.packageOwner === newOwner);

      assert( await packageRegistry.releaseExists(infoB[0], infoB[1]) === false );

      await assertFailure(
        packageRegistry.release(...infoB, {from: nonOwner}),
        'caller-not-authorized'
      );

      assert( await packageRegistry.releaseExists(infoB[0], infoB[1]) === false );
    });
  });
});<|MERGE_RESOLUTION|>--- conflicted
+++ resolved
@@ -49,14 +49,14 @@
     ){
       const nameHash = await packageDB.hashName(info[0])
       const versionHash = await releaseDB.hashVersion(info[1]);
-      const releaseHash = await releaseDB.hashRelease(nameHash, versionHash)
+      const releaseId = await releaseDB.hashRelease(nameHash, versionHash)
 
       assert( await packageRegistry.packageExists(info[0]) === false );
       await packageRegistry.release(...info);
       assert( await packageRegistry.packageExists(info[0]) === true );
 
       let packageData = await packageRegistry.getPackageData(info[0]);
-      let releaseData = await packageRegistry.getReleaseData(releaseHash);
+      let releaseData = await packageRegistry.getReleaseData(releaseId);
 
       assert(packageData.numReleases.toNumber() === 1);
       assert(releaseData.manifestURI === uri)
@@ -70,7 +70,7 @@
       );
 
       packageData = await packageRegistry.getPackageData(info[0]);
-      releaseData = await packageRegistry.getReleaseData(releaseHash);
+      releaseData = await packageRegistry.getReleaseData(releaseId);
 
       assert(packageData.numReleases.toNumber() === 1);
       assert(releaseData.manifestURI === uri);
@@ -96,68 +96,15 @@
       assert( await packageRegistry.packageExists('test') === false );
     });
 
-<<<<<<< HEAD
     it('should not release with a zero length manifestURI field', async function(){
       assert( await packageRegistry.packageExists('test') === false );
 
       await assertFailure(
         packageRegistry.release(...releases.zeroLengthManifest),
         'invalid-manifest-uri'
-=======
-    it('should not re-release: 0, 1, 0,', async function(){
-      await assertNotReRelease(
-        releases.zeroMinor,
-        packageIndex,
-        packageDB,
-        releaseDB,
-        'version-previously-published',
-      );
-    });
-
-    it('should not re-release: 0, 0, 1', async function(){
-      await assertNotReRelease(
-        releases.zeroPatch,
-        packageIndex,
-        packageDB,
-        releaseDB,
-        'version-previously-published',
-      );
-    });
-
-    it('should not re-release: 1, 0, 0,', async function(){
-      await assertNotReRelease(
-        releases.major,
-        packageIndex,
-        packageDB,
-        releaseDB,
-        'version-previously-published',
-      );
-    });
-
-    it('should not re-release: 1, 1, 0,', async function(){
-      await assertNotReRelease(
-        releases.minor,
-        packageIndex,
-        packageDB,
-        releaseDB,
-        'version-previously-published',
->>>>>>> 69b3b619
-      );
-
-<<<<<<< HEAD
-      assert( await packageRegistry.packageExists('test') === false );
-    })
-=======
-    it('should not re-release: 1, 1, 1,', async function(){
-      await assertNotReRelease(
-        releases.patch,
-        packageIndex,
-        packageDB,
-        releaseDB,
-        'version-previously-published',
-      );
-    });
->>>>>>> 69b3b619
+      );
+      assert( await packageRegistry.packageExists('test') === false );
+    });
 
     it('should not re-release', async function(){
       await assertNotReRelease(
@@ -170,31 +117,31 @@
     });
 
     it('should not re-release a version that has been removed from the ReleaseDB', async function(){
-      const info = ['test', 2, 0, 0, '', '', uri];
+      const info = ['test', '2.0.0', uri];
 
       const nameHash = await packageDB.hashName(info[0])
-      const versionHash = await releaseDB.hashVersion(...info.slice(1, -1));
-      const releaseHash = await releaseDB.hashRelease(nameHash, versionHash)
-
-      assert( await packageIndex.releaseExists(...info.slice(0,-1)) === false );
-      await packageIndex.release(...info);
-      assert( await packageIndex.releaseExists(...info.slice(0,-1)) === true );
-
-      let packageData = await packageIndex.getPackageData(info[0]);
-      let releaseData = await packageIndex.getReleaseData(releaseHash);
+      const versionHash = await releaseDB.hashVersion(info[1]);
+      const releaseId = await releaseDB.hashRelease(nameHash, versionHash)
+
+      assert( await packageRegistry.releaseExists(info[0], info[1]) === false );
+      await packageRegistry.release(...info);
+      assert( await packageRegistry.releaseExists(info[0], info[1]) === true );
+
+      let packageData = await packageRegistry.getPackageData(info[0]);
+      let releaseData = await packageRegistry.getReleaseData(releaseId);
 
       assert(packageData.numReleases.toNumber() === 1);
       assert(releaseData.manifestURI === uri)
 
-      await releaseDB.removeRelease(releaseHash, 'testing');
-      assert( await packageIndex.releaseExists(...info.slice(0,-1)) === false );
-
-      await assertFailure(
-        packageIndex.release(...info),
+      await releaseDB.removeRelease(releaseId, 'testing');
+      assert( await packageRegistry.releaseExists(info[0], info[1]) === false );
+
+      await assertFailure(
+        packageRegistry.release(...info),
         'version-previously-published',
       );
 
-      packageData = await packageIndex.getPackageData(info[0]);
+      packageData = await packageRegistry.getPackageData(info[0]);
       assert(packageData.numReleases.toNumber() === 0);
     });
 
